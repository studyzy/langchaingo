--- conflicted
+++ resolved
@@ -8,10 +8,9 @@
 
 	"github.com/Masterminds/sprig/v3"
 	"github.com/nikolalohinski/gonja"
+	"github.com/tmc/langchaingo/prompts/internal/fstring"
 	"golang.org/x/exp/maps"
 	"golang.org/x/exp/slices"
-
-	"github.com/tmc/langchaingo/prompts/internal/fstring"
 )
 
 // ErrInvalidTemplateFormat is the error when the template format is invalid and
@@ -24,15 +23,10 @@
 const (
 	// TemplateFormatGoTemplate is the format for go-template.
 	TemplateFormatGoTemplate TemplateFormat = "go-template"
-<<<<<<< HEAD
-	// TemplateFormatJinjia2 is the format for jinja2.
-	TemplateFormatJinjia2 TemplateFormat = "jinja2"
+	// TemplateFormatJinja2 is the format for jinja2.
+	TemplateFormatJinja2 TemplateFormat = "jinja2"
 	// TemplateFormatFString is the format for f-string.
 	TemplateFormatFString TemplateFormat = "f-string"
-=======
-	// TemplateFormatJinja2 is the format for jinja2.
-	TemplateFormatJinja2 TemplateFormat = "jinja2"
->>>>>>> 1bea9966
 )
 
 // interpolator is the function that interpolates the given template with the given values.
@@ -41,12 +35,8 @@
 // defaultFormatterMapping is the default mapping of TemplateFormat to interpolator.
 var defaultFormatterMapping = map[TemplateFormat]interpolator{ //nolint:gochecknoglobals
 	TemplateFormatGoTemplate: interpolateGoTemplate,
-<<<<<<< HEAD
-	TemplateFormatJinjia2:    interpolateJinja2,
+	TemplateFormatJinja2:     interpolateJinja2,
 	TemplateFormatFString:    fstring.Format,
-=======
-	TemplateFormatJinja2:     interpolateJinja2,
->>>>>>> 1bea9966
 }
 
 // interpolateGoTemplate interpolates the given template with the given values by using
